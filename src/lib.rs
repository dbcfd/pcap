//! # pcap-async
//!
//! Async/await wrappers [pcap-sys](https://github.com/protectwise/pcap-sys).
//!
//!```no_run
//! use futures::StreamExt;
//! use pcap_async::{Config, Handle, PacketStream};
//! use std::sync::Arc;
//!
//! #[tokio::main]
//! async fn main() {
//!     let handle = Handle::lookup().expect("No handle created");
//!     let mut provider = PacketStream::new(Config::default(), Arc::clone(&handle))
//!         .expect("Could not create provider")
//!         .boxed();
//!     while let Some(packets) = provider.next().await {
//!
//!     }
//!     handle.interrupt();
//! }
#![deny(unused_must_use, unused_imports, bare_trait_objects)]
#![allow(dead_code, unused_imports)]
pub mod bpf;
mod bridge_stream;
mod config;
pub mod errors;
mod handle;
mod info;
mod packet;
pub mod pcap_util;
mod stats;
mod stream;

pub use crate::{
    bridge_stream::BridgeStream, config::Config, errors::Error, handle::Handle, info::Info,
    packet::Packet, stats::Stats, stream::PacketStream, stream::StreamItem,
};
pub use byteorder::{BigEndian, LittleEndian, NativeEndian, WriteBytesExt};
use failure::Fail;
use log::*;
use std::sync::Arc;

#[cfg(test)]
mod tests {
    use super::*;
    use futures::StreamExt;
    use std::path::PathBuf;

    #[tokio::test]
    async fn capture_from_file() {
        let _ = env_logger::try_init();

        let pcap_path = PathBuf::from(env!("CARGO_MANIFEST_DIR"))
            .join("resources")
            .join("4SICS-GeekLounge-151020.pcap");

        info!("Benchmarking against {:?}", pcap_path.clone());

        let clone_path = pcap_path.clone();

        let handle = Handle::file_capture(clone_path.to_str().expect("No path found"))
            .expect("No handle created");

        let mut cfg = Config::default();
        cfg.with_max_packets_read(5000);

<<<<<<< HEAD
        let packet_provider = PacketStream::new(Config::default(), std::sync::Arc::clone(&handle))
            .expect("Failed to build");
=======
        let packet_provider =
            PacketStream::new(Config::default(), std::sync::Arc::clone(&handle)).expect("Failed to build");
>>>>>>> e2d9cdc9
        let fut_packets = packet_provider.collect::<Vec<_>>();
        let packets: Result<Vec<_>, Error> = fut_packets.await.into_iter().collect();
        let packets = packets
            .expect("Could not get packets")
            .iter()
            .flatten()
            .count();

        handle.interrupt();

        assert_eq!(packets, 246137);
    }
}<|MERGE_RESOLUTION|>--- conflicted
+++ resolved
@@ -64,13 +64,8 @@
         let mut cfg = Config::default();
         cfg.with_max_packets_read(5000);
 
-<<<<<<< HEAD
-        let packet_provider = PacketStream::new(Config::default(), std::sync::Arc::clone(&handle))
-            .expect("Failed to build");
-=======
         let packet_provider =
             PacketStream::new(Config::default(), std::sync::Arc::clone(&handle)).expect("Failed to build");
->>>>>>> e2d9cdc9
         let fut_packets = packet_provider.collect::<Vec<_>>();
         let packets: Result<Vec<_>, Error> = fut_packets.await.into_iter().collect();
         let packets = packets
