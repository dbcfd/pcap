use crate::config::Config;
use crate::errors::Error;
use crate::handle::Handle;
use crate::packet::{Packet, PacketIterator, PacketIteratorItem};
use crate::pcap_util;

use failure::Fail;
use futures::stream::{Stream, StreamExt};
use log::*;
use pin_project::pin_project;
use std::future::Future;
use std::marker::PhantomData;
use std::pin::Pin;
use std::sync::Arc;
use std::task::{Context, Poll};
use tokio::time::Delay;

pub type StreamItem<E> = Result<Vec<Packet>, E>;

#[pin_project]
pub struct PacketStream {
    config: Config,
    delaying: Option<Delay>,
    inner: PacketIterator,
    complete: bool,
}

impl PacketStream {
    pub fn new(config: Config, handle: Arc<Handle>) -> Result<PacketStream, Error> {
<<<<<<< HEAD
        config.activate_handle(Arc::clone(&handle))?;

        let inner = PacketIterator::new(&config, &handle);
=======
        let live_capture = handle.is_live_capture();

        if live_capture {
            handle
                .set_snaplen(config.snaplen())?
                .set_non_block()?
                .set_promiscuous()?
                .set_timeout(&std::time::Duration::from_secs(0))?
                .set_buffer_size(config.buffer_size())?
                .set_immediate_mode()?
                .activate()?;

            if let Some(bpf) = config.bpf() {
                let bpf = handle.compile_bpf(bpf)?;
                handle.set_bpf(bpf)?;
            }
        }
>>>>>>> e2d9cdc9

        let inner = PacketIterator::new(&config, &handle);

        Ok(PacketStream {
            config: config,
            inner: inner,
            delaying: None,
            complete: false,
        })
    }
}

impl Stream for PacketStream {
    type Item = StreamItem<Error>;

    fn poll_next(self: Pin<&mut Self>, cx: &mut Context<'_>) -> Poll<Option<Self::Item>> {
        let this = self.project();

        if *this.complete {
            return Poll::Ready(None);
        }

        if let Some(mut existing_delay) = this.delaying.take() {
            trace!("Checking delay");
            if let Poll::Pending = Pin::new(&mut existing_delay).poll(cx) {
                *this.delaying = Some(existing_delay);
                return Poll::Pending;
            }
        }

        match this.inner.next() {
            None => {
                debug!("Stream was complete");
                *this.complete = true;
                Poll::Ready(None)
            },
            Some(PacketIteratorItem::Err(e)) => Poll::Ready(Some(Err(e))),
            Some(PacketIteratorItem::NoPackets) => {
                trace!("No packets returned, and haven't delayed");
                *this.delaying = Some(tokio::time::delay_for(*this.config.retry_after()));
                Poll::Pending
            }
<<<<<<< HEAD
            Some(PacketIteratorItem::Err(e)) => Poll::Ready(Some(Err(e))),
            Some(PacketIteratorItem::NoPackets) => {
                trace!("No packets returned, and haven't delayed");
                *this.delaying = Some(tokio::time::delay_for(*this.config.retry_after()));
                Poll::Pending
            }
=======
>>>>>>> e2d9cdc9
            Some(PacketIteratorItem::Packets(packets)) => {
                trace!("Returning {} packets", packets.len());
                Poll::Ready(Some(Ok(packets)))
            }
        }
    }
}

#[cfg(test)]
mod tests {
    use super::*;
    use byteorder::{ByteOrder, ReadBytesExt};
    use futures::{Future, Stream};
    use std::io::Cursor;
    use std::path::PathBuf;

    #[tokio::test]
    async fn packets_from_file() {
        let _ = env_logger::try_init();

        let pcap_path = PathBuf::from(env!("CARGO_MANIFEST_DIR"))
            .join("resources")
            .join("canary.pcap");

        info!("Testing against {:?}", pcap_path);

        let handle = Handle::file_capture(pcap_path.to_str().expect("No path found"))
            .expect("No handle created");

        let packet_provider =
            PacketStream::new(Config::default(), Arc::clone(&handle)).expect("Failed to build");
        let fut_packets = packet_provider.collect::<Vec<_>>();
        let packets: Vec<_> = fut_packets
            .await
            .into_iter()
            .flatten()
            .flatten()
            .filter(|p| {
                p.data().len() == p.actual_length() as _
            })
            .collect();

        handle.interrupt();

        assert_eq!(packets.len(), 10);

        let packet = packets.first().cloned().expect("No packets");
        let data = packet
            .into_pcap_record::<byteorder::BigEndian>()
            .expect("Failed to convert to pcap record");
        let mut cursor = Cursor::new(data);
        let ts_sec = cursor
            .read_u32::<byteorder::BigEndian>()
            .expect("Failed to read");
        let ts_usec = cursor
            .read_u32::<byteorder::BigEndian>()
            .expect("Failed to read");
        let actual_length = cursor
            .read_u32::<byteorder::BigEndian>()
            .expect("Failed to read");
        assert_eq!(
            ts_sec as u64 * 1_000_000 as u64 + ts_usec as u64,
            1513735120021685
        );
        assert_eq!(actual_length, 54);
    }

    #[tokio::test]
    async fn packets_from_file_next() {
        let _ = env_logger::try_init();

        let pcap_path = PathBuf::from(env!("CARGO_MANIFEST_DIR"))
            .join("resources")
            .join("canary.pcap");

        info!("Testing against {:?}", pcap_path);

        let handle = Handle::file_capture(pcap_path.to_str().expect("No path found"))
            .expect("No handle created");

        let packet_provider =
            PacketStream::new(Config::default(), Arc::clone(&handle)).expect("Failed to build");
        let fut_packets = async move {
            let mut packet_provider = packet_provider.boxed();
            let mut packets = vec![];
            while let Some(p) = packet_provider.next().await {
                packets.extend(p);
            }
            packets
        };
        let packets = fut_packets
            .await
            .into_iter()
            .flatten()
            .filter(|p| p.data().len() == p.actual_length() as _)
            .count();

        handle.interrupt();

        assert_eq!(packets, 10);
    }

    #[test]
    fn packets_from_lookup() {
        let _ = env_logger::try_init();

        let handle = Handle::lookup().expect("No handle created");

        let stream = PacketStream::new(Config::default(), handle);

        assert!(
            stream.is_ok(),
            format!("Could not build stream {}", stream.err().unwrap())
        );
    }

    #[test]
    fn packets_from_lookup_with_bpf() {
        let _ = env_logger::try_init();

        let mut cfg = Config::default();
        cfg.with_bpf(
            "(not (net 172.16.0.0/16 and port 443)) and (not (host 172.17.76.33 and port 443))"
                .to_owned(),
        );
        let handle = Handle::lookup().expect("No handle created");

        let stream = PacketStream::new(cfg, handle);

        assert!(
            stream.is_ok(),
            format!("Could not build stream {}", stream.err().unwrap())
        );
    }
}<|MERGE_RESOLUTION|>--- conflicted
+++ resolved
@@ -27,29 +27,7 @@
 
 impl PacketStream {
     pub fn new(config: Config, handle: Arc<Handle>) -> Result<PacketStream, Error> {
-<<<<<<< HEAD
         config.activate_handle(Arc::clone(&handle))?;
-
-        let inner = PacketIterator::new(&config, &handle);
-=======
-        let live_capture = handle.is_live_capture();
-
-        if live_capture {
-            handle
-                .set_snaplen(config.snaplen())?
-                .set_non_block()?
-                .set_promiscuous()?
-                .set_timeout(&std::time::Duration::from_secs(0))?
-                .set_buffer_size(config.buffer_size())?
-                .set_immediate_mode()?
-                .activate()?;
-
-            if let Some(bpf) = config.bpf() {
-                let bpf = handle.compile_bpf(bpf)?;
-                handle.set_bpf(bpf)?;
-            }
-        }
->>>>>>> e2d9cdc9
 
         let inner = PacketIterator::new(&config, &handle);
 
@@ -92,15 +70,6 @@
                 *this.delaying = Some(tokio::time::delay_for(*this.config.retry_after()));
                 Poll::Pending
             }
-<<<<<<< HEAD
-            Some(PacketIteratorItem::Err(e)) => Poll::Ready(Some(Err(e))),
-            Some(PacketIteratorItem::NoPackets) => {
-                trace!("No packets returned, and haven't delayed");
-                *this.delaying = Some(tokio::time::delay_for(*this.config.retry_after()));
-                Poll::Pending
-            }
-=======
->>>>>>> e2d9cdc9
             Some(PacketIteratorItem::Packets(packets)) => {
                 trace!("Returning {} packets", packets.len());
                 Poll::Ready(Some(Ok(packets)))
